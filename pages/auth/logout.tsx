--- conflicted
+++ resolved
@@ -3,7 +3,6 @@
 import { CheckIcon } from "@heroicons/react/outline";
 
 export default function Logout() {
-<<<<<<< HEAD
   return (
     <div
       className="fixed z-10 inset-0 overflow-y-auto"
@@ -22,40 +21,6 @@
           <div>
             <div className="mx-auto flex items-center justify-center h-12 w-12 rounded-full bg-green-100">
               <CheckIcon className="h-6 w-6 text-green-600" />
-=======
-    return (
-        <div className="fixed z-10 inset-0 overflow-y-auto" aria-labelledby="modal-title" role="dialog" aria-modal="true">
-            <Head>
-                <title>Logged out - Calendso</title>
-                <link rel="icon" href="/favicon.ico" />
-            </Head>
-            <div className="flex items-end justify-center min-h-screen pt-4 px-4 pb-20 text-center sm:block sm:p-0">
-                <span className="hidden sm:inline-block sm:align-middle sm:h-screen" aria-hidden="true">&#8203;</span>
-                <div className="inline-block align-bottom bg-white rounded-lg px-4 pt-5 pb-4 text-left overflow-hidden shadow-xl transform transition-all sm:my-8 sm:align-middle sm:max-w-sm sm:w-full sm:p-6">
-                    <div>
-                        <div className="mx-auto flex items-center justify-center h-12 w-12 rounded-full bg-green-100">
-                            <CheckIcon className="h-6 w-6 text-green-600" />
-                        </div>
-                        <div className="mt-3 text-center sm:mt-5">
-                            <h3 className="text-lg leading-6 font-medium text-gray-900" id="modal-title">
-                                You&apos;ve been logged out
-                            </h3>
-                            <div className="mt-2">
-                                <p className="text-sm text-gray-500">
-                                    We hope to see you again soon!
-                                </p>
-                            </div>
-                        </div>
-                    </div>
-                    <div className="mt-5 sm:mt-6">
-                        <Link href="/auth/login">
-                            <a className="inline-flex justify-center w-full rounded-md border border-transparent shadow-sm px-4 py-2 bg-blue-600 text-base font-medium text-white hover:bg-blue-700 focus:outline-none focus:ring-2 focus:ring-offset-2 focus:ring-black sm:text-sm">
-                                Go back to the login page
-                            </a>
-                        </Link>
-                    </div>
-                </div>
->>>>>>> 71fc0ba4
             </div>
             <div className="mt-3 text-center sm:mt-5">
               <h3 className="text-lg leading-6 font-medium text-gray-900" id="modal-title">
@@ -68,7 +33,7 @@
           </div>
           <div className="mt-5 sm:mt-6">
             <Link href="/auth/login">
-              <a className="inline-flex justify-center w-full rounded-md border border-transparent shadow-sm px-4 py-2 bg-blue-600 text-base font-medium text-white hover:bg-blue-700 focus:outline-none focus:ring-2 focus:ring-offset-2 focus:ring-blue-500 sm:text-sm">
+              <a className="inline-flex justify-center w-full rounded-md border border-transparent shadow-sm px-4 py-2 bg-blue-600 text-base font-medium text-white hover:bg-blue-700 focus:outline-none focus:ring-2 focus:ring-offset-2 focus:ring-black sm:text-sm">
                 Go back to the login page
               </a>
             </Link>
